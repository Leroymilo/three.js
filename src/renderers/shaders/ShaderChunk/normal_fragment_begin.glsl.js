export default /* glsl */`
#ifdef FLAT_SHADED

	// Workaround for Adreno/Nexus5 not able able to do dFdx( vViewPosition ) ...

	vec3 fdx = vec3( dFdx( vViewPosition.x ), dFdx( vViewPosition.y ), dFdx( vViewPosition.z ) );
	vec3 fdy = vec3( dFdy( vViewPosition.x ), dFdy( vViewPosition.y ), dFdy( vViewPosition.z ) );
	vec3 normal = normalize( cross( fdx, fdy ) );

#else

	vec3 normal = normalize( vNormal );

	#ifdef DOUBLE_SIDED

		normal = normal * ( float( gl_FrontFacing ) * 2.0 - 1.0 );

	#endif

	#ifdef USE_TANGENT

		vec3 tangent = normalize( vTangent );
		vec3 bitangent = normalize( vBitangent );

		#ifdef DOUBLE_SIDED

			tangent = tangent * ( float( gl_FrontFacing ) * 2.0 - 1.0 );
			bitangent = bitangent * ( float( gl_FrontFacing ) * 2.0 - 1.0 );

		#endif

<<<<<<< HEAD
=======
		#if defined( TANGENTSPACE_NORMALMAP ) || defined( USE_CLEARCOAT_NORMALMAP )

			mat3 vTBN = mat3( tangent, bitangent, normal );

		#endif

>>>>>>> 9987d597
	#endif

#endif

// non perturbed normal for clearcoat among others

vec3 geometryNormal = normal;

`;<|MERGE_RESOLUTION|>--- conflicted
+++ resolved
@@ -29,15 +29,12 @@
 
 		#endif
 
-<<<<<<< HEAD
-=======
 		#if defined( TANGENTSPACE_NORMALMAP ) || defined( USE_CLEARCOAT_NORMALMAP )
 
 			mat3 vTBN = mat3( tangent, bitangent, normal );
 
 		#endif
 
->>>>>>> 9987d597
 	#endif
 
 #endif
