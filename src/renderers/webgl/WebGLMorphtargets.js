/**
 * @author mrdoob / http://mrdoob.com/
 */

function numericalSort( a, b ) {

	return a[ 0 ] - b[ 0 ];

}

function absNumericalSort( a, b ) {

	return Math.abs( b[ 1 ] ) - Math.abs( a[ 1 ] );

}

function WebGLMorphtargets( gl ) {

	var influencesList = {};
	var morphInfluences = new Float32Array( 8 );

	var workInfluences = [];

	for ( var i = 0; i < 8; i ++ ) {

		workInfluences[ i ] = [ i, 0 ];

	}

	function update( object, geometry, material, program ) {

		var objectInfluences = object.morphTargetInfluences;

		var length = objectInfluences.length;

		var influences = influencesList[ geometry.id ];

		if ( influences === undefined ) {

			// initialise list

			influences = [];

			for ( var i = 0; i < length; i ++ ) {

				influences[ i ] = [ i, 0 ];

			}

			influencesList[ geometry.id ] = influences;

		}

		// Collect influences

		for ( var i = 0; i < length; i ++ ) {

			var influence = influences[ i ];

			influence[ 0 ] = i;
			influence[ 1 ] = objectInfluences[ i ];

<<<<<<< HEAD
		}
=======
				if ( morphTargets ) geometry.deleteAttribute( 'morphTarget' + i );
				if ( morphNormals ) geometry.deleteAttribute( 'morphNormal' + i );
>>>>>>> 4ab3edd6

		influences.sort( absNumericalSort );

		for ( var i = 0; i < 8; i ++ ) {

			if ( i < length && influences[ i ][ 1 ] ) {

				workInfluences[ i ][ 0 ] = influences[ i ][ 0 ];
				workInfluences[ i ][ 1 ] = influences[ i ][ 1 ];

			} else {

				workInfluences[ i ][ 0 ] = Number.MAX_SAFE_INTEGER;
				workInfluences[ i ][ 1 ] = 0;

			}

		}

		workInfluences.sort( numericalSort );

		var morphTargets = material.morphTargets && geometry.morphAttributes.position;
		var morphNormals = material.morphNormals && geometry.morphAttributes.normal;

		var morphInfluencesSum = 0;

		for ( var i = 0; i < 8; i ++ ) {

			var influence = workInfluences[ i ];
			var index = influence[ 0 ];
			var value = influence[ 1 ];

			if ( index !== Number.MAX_SAFE_INTEGER && value ) {

				if ( morphTargets && geometry.getAttribute( 'morphTarget' + i ) !== morphTargets[ index ] ) {

					geometry.addAttribute( 'morphTarget' + i, morphTargets[ index ] );

<<<<<<< HEAD
				}

				if ( morphNormals && geometry.getAttribute( 'morphNormal' + i ) !== morphNormals[ index ] ) {

					geometry.addAttribute( 'morphNormal' + i, morphNormals[ index ] );
=======
					if ( morphTargets ) geometry.setAttribute( 'morphTarget' + i, morphTargets[ index ] );
					if ( morphNormals ) geometry.setAttribute( 'morphNormal' + i, morphNormals[ index ] );

					morphInfluences[ i ] = value;
					morphInfluencesSum += value;
					continue;
>>>>>>> 4ab3edd6

				}

				morphInfluences[ i ] = value;

			} else {

				if ( morphTargets && geometry.getAttribute( 'morphTarget' + i ) !== undefined ) {

					geometry.removeAttribute( 'morphTarget' + i );

				}

				if ( morphNormals && geometry.getAttribute( 'morphNormal' + i ) !== undefined ) {

					geometry.removeAttribute( 'morphNormal' + i );

				}

				morphInfluences[ i ] = 0;

			}

		}

		// GLSL shader uses formula baseinfluence * base + sum(target * influence)
		// This allows us to switch between absolute morphs and relative morphs without changing shader code
		// When baseinfluence = 1 - sum(influence), the above is equivalent to sum((target - base) * influence)
		var morphBaseInfluence = geometry.morphTargetsRelative ? 1 : 1 - morphInfluencesSum;

		program.getUniforms().setValue( gl, 'morphTargetBaseInfluence', morphBaseInfluence );
		program.getUniforms().setValue( gl, 'morphTargetInfluences', morphInfluences );

	}

	return {

		update: update

	};

}


export { WebGLMorphtargets };<|MERGE_RESOLUTION|>--- conflicted
+++ resolved
@@ -60,12 +60,7 @@
 			influence[ 0 ] = i;
 			influence[ 1 ] = objectInfluences[ i ];
 
-<<<<<<< HEAD
 		}
-=======
-				if ( morphTargets ) geometry.deleteAttribute( 'morphTarget' + i );
-				if ( morphNormals ) geometry.deleteAttribute( 'morphNormal' + i );
->>>>>>> 4ab3edd6
 
 		influences.sort( absNumericalSort );
 
@@ -102,38 +97,30 @@
 
 				if ( morphTargets && geometry.getAttribute( 'morphTarget' + i ) !== morphTargets[ index ] ) {
 
-					geometry.addAttribute( 'morphTarget' + i, morphTargets[ index ] );
+					geometry.setAttribute( 'morphTarget' + i, morphTargets[ index ] );
 
-<<<<<<< HEAD
 				}
 
 				if ( morphNormals && geometry.getAttribute( 'morphNormal' + i ) !== morphNormals[ index ] ) {
 
-					geometry.addAttribute( 'morphNormal' + i, morphNormals[ index ] );
-=======
-					if ( morphTargets ) geometry.setAttribute( 'morphTarget' + i, morphTargets[ index ] );
-					if ( morphNormals ) geometry.setAttribute( 'morphNormal' + i, morphNormals[ index ] );
-
-					morphInfluences[ i ] = value;
-					morphInfluencesSum += value;
-					continue;
->>>>>>> 4ab3edd6
+					geometry.setAttribute( 'morphNormal' + i, morphNormals[ index ] );
 
 				}
 
 				morphInfluences[ i ] = value;
+				morphInfluencesSum += value;
 
 			} else {
 
 				if ( morphTargets && geometry.getAttribute( 'morphTarget' + i ) !== undefined ) {
 
-					geometry.removeAttribute( 'morphTarget' + i );
+					geometry.deleteAttribute( 'morphTarget' + i );
 
 				}
 
 				if ( morphNormals && geometry.getAttribute( 'morphNormal' + i ) !== undefined ) {
 
-					geometry.removeAttribute( 'morphNormal' + i );
+					geometry.deleteAttribute( 'morphNormal' + i );
 
 				}
 
