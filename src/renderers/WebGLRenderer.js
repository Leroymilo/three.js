--- conflicted
+++ resolved
@@ -268,32 +268,21 @@
 
 		utils = new WebGLUtils( _gl, extensions, capabilities );
 
-<<<<<<< HEAD
-		state = new WebGLState( _gl, extensions, utils );
-		state.scissor( _currentScissor.copy( _scissor ).multiplyScalar( _pixelRatio ) );
-		state.viewport( _currentViewport.copy( _viewport ).multiplyScalar( _pixelRatio ) );
-=======
-		state = new WebGLState( _gl, extensions, capabilities );
+		state = new WebGLState( _gl, extensions, capabilities, utils );
 		state.scissor( _currentScissor.copy( _scissor ).multiplyScalar( _pixelRatio ).floor() );
 		state.viewport( _currentViewport.copy( _viewport ).multiplyScalar( _pixelRatio ).floor() );
->>>>>>> 4ab3edd6
 
 		info = new WebGLInfo( _gl );
 		properties = new WebGLProperties();
 		textures = new WebGLTextures( _gl, extensions, state, properties, capabilities, utils, info );
 		attributes = new WebGLAttributes( _gl );
-<<<<<<< HEAD
+
 		bindingStates = new WebGLBindingStates( _gl, extensions, attributes, capabilities );
 		geometries = new WebGLGeometries( _gl, attributes, info, bindingStates );
-		objects = new WebGLObjects( geometries, info );
+		objects = new WebGLObjects( _gl, geometries, attributes, info );
 		morphtargets = new WebGLMorphtargets( _gl );
 		programCache = new WebGLPrograms( _this, extensions, capabilities, textures, bindingStates );
-=======
-		geometries = new WebGLGeometries( _gl, attributes, info );
-		objects = new WebGLObjects( _gl, geometries, attributes, info );
-		morphtargets = new WebGLMorphtargets( _gl );
-		programCache = new WebGLPrograms( _this, extensions, capabilities );
->>>>>>> 4ab3edd6
+
 		renderLists = new WebGLRenderLists();
 		renderStates = new WebGLRenderStates();
 
@@ -759,21 +748,6 @@
 
 		}
 
-<<<<<<< HEAD
-=======
-		if ( updateBuffers ) {
-
-			setupVertexAttributes( object, geometry, material, program );
-
-			if ( index !== null ) {
-
-				_gl.bindBuffer( _gl.ELEMENT_ARRAY_BUFFER, attribute.buffer );
-
-			}
-
-		}
-
->>>>>>> 4ab3edd6
 		//
 
 		var dataCount = Infinity;
@@ -878,156 +852,6 @@
 
 	};
 
-<<<<<<< HEAD
-=======
-	function setupVertexAttributes( object, geometry, material, program ) {
-
-		if ( capabilities.isWebGL2 === false && ( object.isInstancedMesh || geometry.isInstancedBufferGeometry ) ) {
-
-			if ( extensions.get( 'ANGLE_instanced_arrays' ) === null ) return;
-
-		}
-
-		state.initAttributes();
-
-		var geometryAttributes = geometry.attributes;
-
-		var programAttributes = program.getAttributes();
-
-		var materialDefaultAttributeValues = material.defaultAttributeValues;
-
-		for ( var name in programAttributes ) {
-
-			var programAttribute = programAttributes[ name ];
-
-			if ( programAttribute >= 0 ) {
-
-				var geometryAttribute = geometryAttributes[ name ];
-
-				if ( geometryAttribute !== undefined ) {
-
-					var normalized = geometryAttribute.normalized;
-					var size = geometryAttribute.itemSize;
-
-					var attribute = attributes.get( geometryAttribute );
-
-					// TODO Attribute may not be available on context restore
-
-					if ( attribute === undefined ) continue;
-
-					var buffer = attribute.buffer;
-					var type = attribute.type;
-					var bytesPerElement = attribute.bytesPerElement;
-
-					if ( geometryAttribute.isInterleavedBufferAttribute ) {
-
-						var data = geometryAttribute.data;
-						var stride = data.stride;
-						var offset = geometryAttribute.offset;
-
-						if ( data && data.isInstancedInterleavedBuffer ) {
-
-							state.enableAttributeAndDivisor( programAttribute, data.meshPerAttribute );
-
-							if ( geometry.maxInstancedCount === undefined ) {
-
-								geometry.maxInstancedCount = data.meshPerAttribute * data.count;
-
-							}
-
-						} else {
-
-							state.enableAttribute( programAttribute );
-
-						}
-
-						_gl.bindBuffer( _gl.ARRAY_BUFFER, buffer );
-						_gl.vertexAttribPointer( programAttribute, size, type, normalized, stride * bytesPerElement, offset * bytesPerElement );
-
-					} else {
-
-						if ( geometryAttribute.isInstancedBufferAttribute ) {
-
-							state.enableAttributeAndDivisor( programAttribute, geometryAttribute.meshPerAttribute );
-
-							if ( geometry.maxInstancedCount === undefined ) {
-
-								geometry.maxInstancedCount = geometryAttribute.meshPerAttribute * geometryAttribute.count;
-
-							}
-
-						} else {
-
-							state.enableAttribute( programAttribute );
-
-						}
-
-						_gl.bindBuffer( _gl.ARRAY_BUFFER, buffer );
-						_gl.vertexAttribPointer( programAttribute, size, type, normalized, 0, 0 );
-
-					}
-
-				} else if ( name === 'instanceMatrix' ) {
-
-					var attribute = attributes.get( object.instanceMatrix );
-
-					// TODO Attribute may not be available on context restore
-
-					if ( attribute === undefined ) continue;
-
-					var buffer = attribute.buffer;
-					var type = attribute.type;
-
-					state.enableAttributeAndDivisor( programAttribute + 0, 1 );
-					state.enableAttributeAndDivisor( programAttribute + 1, 1 );
-					state.enableAttributeAndDivisor( programAttribute + 2, 1 );
-					state.enableAttributeAndDivisor( programAttribute + 3, 1 );
-
-					_gl.bindBuffer( _gl.ARRAY_BUFFER, buffer );
-
-					_gl.vertexAttribPointer( programAttribute + 0, 4, type, false, 64, 0 );
-					_gl.vertexAttribPointer( programAttribute + 1, 4, type, false, 64, 16 );
-					_gl.vertexAttribPointer( programAttribute + 2, 4, type, false, 64, 32 );
-					_gl.vertexAttribPointer( programAttribute + 3, 4, type, false, 64, 48 );
-
-				} else if ( materialDefaultAttributeValues !== undefined ) {
-
-					var value = materialDefaultAttributeValues[ name ];
-
-					if ( value !== undefined ) {
-
-						switch ( value.length ) {
-
-							case 2:
-								_gl.vertexAttrib2fv( programAttribute, value );
-								break;
-
-							case 3:
-								_gl.vertexAttrib3fv( programAttribute, value );
-								break;
-
-							case 4:
-								_gl.vertexAttrib4fv( programAttribute, value );
-								break;
-
-							default:
-								_gl.vertexAttrib1fv( programAttribute, value );
-
-						}
-
-					}
-
-				}
-
-			}
-
-		}
-
-		state.disableUnusedAttributes();
-
-	}
-
->>>>>>> 4ab3edd6
 	// Compile
 
 	this.compile = function ( scene, camera ) {
