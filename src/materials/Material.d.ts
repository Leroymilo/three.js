--- conflicted
+++ resolved
@@ -3,7 +3,6 @@
 import { EventDispatcher } from './../core/EventDispatcher';
 import { WebGLRenderer } from './../renderers/WebGLRenderer';
 import {
-<<<<<<< HEAD
   BlendingDstFactor,
   BlendingEquation,
   Blending,
@@ -13,15 +12,6 @@
   Colors,
   StencilFunc,
   StencilOp
-=======
-	BlendingDstFactor,
-	BlendingEquation,
-	Blending,
-	BlendingSrcFactor,
-	DepthModes,
-	Side,
-	Colors,
->>>>>>> b6879880
 } from '../constants';
 
 // Materials //////////////////////////////////////////////////////////////////////////////////
@@ -57,7 +47,6 @@
 	flatShading?: boolean;
 	side?: Side;
 	shadowSide?: Side;
-<<<<<<< HEAD
   transparent?: boolean;
   vertexColors?: Colors;
   vertexTangents?: boolean;
@@ -69,12 +58,6 @@
   stencilFail?: StencilOp;
   stencilZFail?: StencilOp;
   stencilZPass?: StencilOp;
-=======
-	transparent?: boolean;
-	vertexColors?: Colors;
-	vertexTangents?: boolean;
-	visible?: boolean;
->>>>>>> b6879880
 }
 
 /**
@@ -170,7 +153,6 @@
    */
 	id: number;
 
-<<<<<<< HEAD
   /**
    * Whether rendering this material has any effect on the stencil buffer. Default is *false*.
    */
@@ -207,9 +189,6 @@
   stencilZPass: StencilOp;
 
   /**
-=======
-	/**
->>>>>>> b6879880
    * Used to check whether this or derived classes are materials. Default is true.
    * You should not change this, as it used internally for optimisation.
    */
