--- conflicted
+++ resolved
@@ -1,51 +1,22 @@
 import { Vector2 } from '../../math/Vector2.js';
 import { Curve } from '../core/Curve.js';
 
-<<<<<<< HEAD
 class LineCurve extends Curve {
-=======
-function LineCurve( v1 = new Vector2(), v2 = new Vector2() ) {
->>>>>>> 5ad3317b
 
-	constructor( v1, v2 ) {
+	constructor( v1 = new Vector2(), v2 = new Vector2() ) {
 
 		super();
 
-<<<<<<< HEAD
 		this.type = 'LineCurve';
 		Object.defineProperty( this, 'isLineCurve', { value: true } );
 
-		this.v1 = v1 || new Vector2();
-		this.v2 = v2 || new Vector2();
-=======
-	this.v1 = v1;
-	this.v2 = v2;
-
-}
-
-LineCurve.prototype = Object.create( Curve.prototype );
-LineCurve.prototype.constructor = LineCurve;
-
-LineCurve.prototype.isLineCurve = true;
-
-LineCurve.prototype.getPoint = function ( t, optionalTarget = new Vector2() ) {
-
-	const point = optionalTarget;
-
-	if ( t === 1 ) {
-
-		point.copy( this.v2 );
-
-	} else {
-
-		point.copy( this.v2 ).sub( this.v1 );
-		point.multiplyScalar( t ).add( this.v1 );
->>>>>>> 5ad3317b
+		this.v1 = v1;
+		this.v2 = v2;
 
 	}
-	getPoint( t, optionalTarget ) {
+	getPoint( t, optionalTarget = new Vector2() ) {
 
-		const point = optionalTarget || new Vector2();
+		const point = optionalTarget;
 
 		if ( t === 1 ) {
 
