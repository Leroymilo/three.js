import { Curve } from '../core/Curve.js';
import { CubicBezier } from '../core/Interpolations.js';
import { Vector2 } from '../../math/Vector2.js';

<<<<<<< HEAD
class CubicBezierCurve extends Curve {
=======
function CubicBezierCurve( v0 = new Vector2(), v1 = new Vector2(), v2 = new Vector2(), v3 = new Vector2() ) {
>>>>>>> 5ad3317b

	constructor( v0, v1, v2, v3 ) {

		super();

<<<<<<< HEAD
		this.type = 'CubicBezierCurve';
		Object.defineProperty( this, 'isCubicBezierCurve', { value: true } );

		this.v0 = v0 || new Vector2();
		this.v1 = v1 || new Vector2();
		this.v2 = v2 || new Vector2();
		this.v3 = v3 || new Vector2();

	}
	getPoint( t, optionalTarget ) {
=======
	this.v0 = v0;
	this.v1 = v1;
	this.v2 = v2;
	this.v3 = v3;

}

CubicBezierCurve.prototype = Object.create( Curve.prototype );
CubicBezierCurve.prototype.constructor = CubicBezierCurve;

CubicBezierCurve.prototype.isCubicBezierCurve = true;

CubicBezierCurve.prototype.getPoint = function ( t, optionalTarget = new Vector2() ) {

	const point = optionalTarget;
>>>>>>> 5ad3317b

		const point = optionalTarget || new Vector2();

		const v0 = this.v0, v1 = this.v1, v2 = this.v2, v3 = this.v3;

		point.set(
			CubicBezier( t, v0.x, v1.x, v2.x, v3.x ),
			CubicBezier( t, v0.y, v1.y, v2.y, v3.y )
		);

		return point;

	}
	copy( source ) {

		super.copy( source );

		this.v0.copy( source.v0 );
		this.v1.copy( source.v1 );
		this.v2.copy( source.v2 );
		this.v3.copy( source.v3 );

		return this;

	}
	toJSON() {

		const data = super.toJSON();

		data.v0 = this.v0.toArray();
		data.v1 = this.v1.toArray();
		data.v2 = this.v2.toArray();
		data.v3 = this.v3.toArray();

		return data;

	}
	fromJSON( json ) {

		super.fromJSON( json );

		this.v0.fromArray( json.v0 );
		this.v1.fromArray( json.v1 );
		this.v2.fromArray( json.v2 );
		this.v3.fromArray( json.v3 );

		return this;

	}

}

export { CubicBezierCurve };<|MERGE_RESOLUTION|>--- conflicted
+++ resolved
@@ -2,46 +2,25 @@
 import { CubicBezier } from '../core/Interpolations.js';
 import { Vector2 } from '../../math/Vector2.js';
 
-<<<<<<< HEAD
 class CubicBezierCurve extends Curve {
-=======
-function CubicBezierCurve( v0 = new Vector2(), v1 = new Vector2(), v2 = new Vector2(), v3 = new Vector2() ) {
->>>>>>> 5ad3317b
 
-	constructor( v0, v1, v2, v3 ) {
+	constructor( v0 = new Vector2(), v1 = new Vector2(), v2 = new Vector2(), v3 = new Vector2() ) {
 
 		super();
 
-<<<<<<< HEAD
 		this.type = 'CubicBezierCurve';
 		Object.defineProperty( this, 'isCubicBezierCurve', { value: true } );
 
-		this.v0 = v0 || new Vector2();
-		this.v1 = v1 || new Vector2();
-		this.v2 = v2 || new Vector2();
-		this.v3 = v3 || new Vector2();
+		this.v0 = v0;
+		this.v1 = v1;
+		this.v2 = v2;
+		this.v3 = v3;
 
 	}
-	getPoint( t, optionalTarget ) {
-=======
-	this.v0 = v0;
-	this.v1 = v1;
-	this.v2 = v2;
-	this.v3 = v3;
 
-}
+	getPoint( t, optionalTarget = new Vector2() ) {
 
-CubicBezierCurve.prototype = Object.create( Curve.prototype );
-CubicBezierCurve.prototype.constructor = CubicBezierCurve;
-
-CubicBezierCurve.prototype.isCubicBezierCurve = true;
-
-CubicBezierCurve.prototype.getPoint = function ( t, optionalTarget = new Vector2() ) {
-
-	const point = optionalTarget;
->>>>>>> 5ad3317b
-
-		const point = optionalTarget || new Vector2();
+		const point = optionalTarget;
 
 		const v0 = this.v0, v1 = this.v1, v2 = this.v2, v3 = this.v3;
 
