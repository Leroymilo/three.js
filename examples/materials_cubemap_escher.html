<!DOCTYPE HTML>
<html lang="en">
	<head>
		<title>three.js - Escher cube map WebGL</title>
		<meta charset="utf-8">
		<style type="text/css">
			body {
				background:#fff;
				color:#fff;
				padding:0;
				margin:0;
				overflow:hidden;
				font-family:georgia;
				text-align:center;
			}
			a {	color: #ff0080;	text-decoration: none; }
			a:hover { color: #0080ff; }
<<<<<<< HEAD
			
			#log { position:absolute; top:50px; text-align:left; display:block; z-index:100; pointer-events:none; }
=======

			#log { position:absolute; top:50px; text-align:left; display:block; z-index:100 }
>>>>>>> d961ee52
			#d { text-align:center; margin:1em auto -9.0em; z-index:1000; position:relative; display:block; 
				 background:rgba(0,0,0,0.75); padding:0.25em; width:300px; border-radius:10px; -webkit-box-shadow: 0px 0px 10px rgba(0,0,0,0.5) }
		</style>
	</head>

	<body>
		<div id="d">
			<p><a href="http://github.com/mrdoob/three.js">Three.js</a> cube mapping demo
			<p>Original artwork by <a href="http://en.wikipedia.org/wiki/Hand_with_Reflecting_Sphere" target="_blank">M. C. Escher</a>
			<p>Texture by <a href="http://brainwagon.org/2002/12/05/fun-with-environment-maps/" target="_blank">Mark VandeWettering</a>
		</div>

		<pre id="log"></pre>

		<script type="text/javascript" src="../build/Three.js"></script> 

		<script type="text/javascript" src="../src/extras/primitives/Sphere.js"></script>
		<script type="text/javascript" src="../src/extras/primitives/Plane.js"></script>

		<script type="text/javascript" src="js/Stats.js"></script>

		<script type="text/javascript">

			var statsEnabled = false;

			var container, stats;

			var camera, scene, webglRenderer;

			var mesh, zmesh, lightMesh, geometry;

			var directionalLight, pointLight;

			var mouseX = 0;
			var mouseY = 0;

			var windowHalfX = window.innerWidth / 2;
			var windowHalfY = window.innerHeight / 2;

			document.addEventListener( 'mousemove', onDocumentMouseMove, false );

			init();
			setInterval( loop, 1000 / 60 );

			function init() {

				container = document.createElement('div');
				document.body.appendChild(container);

				camera = new THREE.Camera( 75, window.innerWidth / window.innerHeight, 1, 100000 );
				camera.position.z = 3200;

				scene = new THREE.Scene();


				var r = "textures/cube/Escher/";

				var urls = [ r + "px.jpg", r + "nx.jpg", 
							 r + "py.jpg", r + "ny.jpg", 
							 r + "pz.jpg", r + "nz.jpg" ];

				var images = loadImageArray( urls );

				var material = new THREE.MeshBasicMaterial( { color: 0xffffff, env_map: new THREE.TextureCube( images ) } )
				var geometry = new Sphere( 100, 96, 64, true );

				var mesh = new THREE.Mesh( geometry, material );
				mesh.scale.x = mesh.scale.y = mesh.scale.z = 16;
				scene.addObject( mesh );

				createCube( 6000, images );

				webglRenderer = new THREE.WebGLRenderer( scene );
				webglRenderer.setSize( window.innerWidth, window.innerHeight );
				container.appendChild( webglRenderer.domElement );

				if ( statsEnabled ) {

					stats = new Stats();
					stats.domElement.style.position = 'absolute';
					stats.domElement.style.top = '0px';
					stats.domElement.style.zIndex = 100;
					container.appendChild( stats.domElement );

				}

			}

			function addMesh( geometry, scale, x, y, z, rx, ry, rz, material ) {

				mesh = new THREE.Mesh( geometry, material );
				mesh.scale.x = mesh.scale.y = mesh.scale.z = scale;
				mesh.position.x = x;
				mesh.position.y = y;
				mesh.position.z = z;
				mesh.rotation.x = rx;
				mesh.rotation.y = ry;
				mesh.rotation.z = rz;
				mesh.overdraw = true;
				mesh.updateMatrix();
				scene.addObject(mesh);

			}

			function createCube( size, images ) {

				var hsize = size/2, plane = new Plane( size, size ), pi2 = Math.PI/2, pi = Math.PI;

				addMesh( plane, 1,      0,     0,  -hsize,  0,      0,  0, new THREE.MeshBasicMaterial( { map: new THREE.Texture( images[5] ) } ) );
				addMesh( plane, 1, -hsize,     0,       0,  0,    pi2,  0, new THREE.MeshBasicMaterial( { map: new THREE.Texture( images[0] ) } ) );
				addMesh( plane, 1,  hsize,     0,       0,  0,   -pi2,  0, new THREE.MeshBasicMaterial( { map: new THREE.Texture( images[1] ) } ) );
				addMesh( plane, 1,     0,  hsize,       0,  pi2,    0, pi, new THREE.MeshBasicMaterial( { map: new THREE.Texture( images[2] ) } ) );
				addMesh( plane, 1,     0, -hsize,       0, -pi2,    0, pi, new THREE.MeshBasicMaterial( { map: new THREE.Texture( images[3] ) } ) );

			}

			function loadImageArray( urls ) {

				var i, images = [];

				images.loadCount = 0;

				for ( i = 0; i < urls.length; ++i ) {

					images[i] = new Image();
					images[i].loaded = 0;
					images[i].onload = function() { images.loadCount += 1; this.loaded = 1;/*log( images.loadCount );*/ }
					images[i].src = urls[i];

				}

				return images;

			}

			function onDocumentMouseMove(event) {

				mouseX = ( event.clientX - windowHalfX );
				mouseY = ( event.clientY - windowHalfY );

			}

			function loop() {

				camera.position.x += ( mouseX - camera.position.x ) * .05;
				camera.position.y += ( - mouseY - camera.position.y ) * .05;

				webglRenderer.render( scene, camera );

				if ( statsEnabled ) stats.update();

			}

			function log(text) {

				var e = document.getElementById("log");
				e.innerHTML = text + "<br/>" + e.innerHTML;

			}

		</script>

	</body>
</html><|MERGE_RESOLUTION|>--- conflicted
+++ resolved
@@ -14,14 +14,8 @@
 				text-align:center;
 			}
 			a {	color: #ff0080;	text-decoration: none; }
-			a:hover { color: #0080ff; }
-<<<<<<< HEAD
-			
+			a:hover { color: #0080ff; }			
 			#log { position:absolute; top:50px; text-align:left; display:block; z-index:100; pointer-events:none; }
-=======
-
-			#log { position:absolute; top:50px; text-align:left; display:block; z-index:100 }
->>>>>>> d961ee52
 			#d { text-align:center; margin:1em auto -9.0em; z-index:1000; position:relative; display:block; 
 				 background:rgba(0,0,0,0.75); padding:0.25em; width:300px; border-radius:10px; -webkit-box-shadow: 0px 0px 10px rgba(0,0,0,0.5) }
 		</style>
