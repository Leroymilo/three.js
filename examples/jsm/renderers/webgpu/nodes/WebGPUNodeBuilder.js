import WebGPUNodeUniformsGroup from './WebGPUNodeUniformsGroup.js';
import {
	FloatNodeUniform, Vector2NodeUniform, Vector3NodeUniform, Vector4NodeUniform,
	ColorNodeUniform, Matrix3NodeUniform, Matrix4NodeUniform
} from './WebGPUNodeUniform.js';
import WebGPUNodeSampler from './WebGPUNodeSampler.js';
import { WebGPUNodeSampledTexture } from './WebGPUNodeSampledTexture.js';

import WebGPUUniformBuffer from '../WebGPUUniformBuffer.js';
import { getVectorLength, getStrideLength } from '../WebGPUBufferUtils.js';

import NodeSlot from '../../nodes/core/NodeSlot.js';
import VarNode from '../../nodes/core/VarNode.js';
import BypassNode from '../../nodes/core/BypassNode.js';
import NodeBuilder from '../../nodes/core/NodeBuilder.js';
import MaterialNode from '../../nodes/accessors/MaterialNode.js';
import PositionNode from '../../nodes/accessors/PositionNode.js';
import NormalNode from '../../nodes/accessors/NormalNode.js';
import ModelViewProjectionNode from '../../nodes/accessors/ModelViewProjectionNode.js';
import SkinningNode from '../../nodes/accessors/SkinningNode.js';
import LightContextNode from '../../nodes/lights/LightContextNode.js';
import ShaderLib from './ShaderLib.js';

class WebGPUNodeBuilder extends NodeBuilder {

	constructor( object, renderer, lightNode = null ) {

		super( object, renderer );

		this.lightNode = lightNode;

		this.bindings = { vertex: [], fragment: [] };
		this.bindingsOffset = { vertex: 0, fragment: 0 };

		this.uniformsGroup = {};

		this.nativeShader = null;

		this._parseObject();

	}

	_parseObject() {

		const object = this.object;
		const material = this.material;

		// get shader

		let shader = null;

		if ( material.isMeshStandardMaterial ) {

			shader = ShaderLib.standard;

		} else {

			shader = ShaderLib.common;

		}

		this.nativeShader = shader;

		// parse inputs

		if ( material.isMeshStandardMaterial || material.isMeshBasicMaterial || material.isPointsMaterial || material.isLineBasicMaterial ) {

			let lightNode = material.lightNode;

			let vertex = new PositionNode( PositionNode.GEOMETRY );

			if ( lightNode === null && this.lightNode && this.lightNode.hasLights === true ) {

				lightNode = this.lightNode;

			}

			if ( material.positionNode !== undefined ) {

				vertex = material.positionNode;

			}

			if ( object.isSkinnedMesh === true ) {

				vertex = new BypassNode( vertex, new SkinningNode( object ) );

			}

			this.context.vertex = vertex;

			this.addSlot( 'vertex', new NodeSlot( new ModelViewProjectionNode(), 'MVP', 'vec4' ) );

			if ( material.alphaTestNode && material.alphaTestNode.isNode ) {

				this.addSlot( 'fragment', new NodeSlot( material.alphaTestNode, 'ALPHA_TEST', 'float' ) );

			} else {

				this.addSlot( 'fragment', new NodeSlot( new MaterialNode( MaterialNode.ALPHA_TEST ), 'ALPHA_TEST', 'float' ) );

			}

			if ( material.colorNode && material.colorNode.isNode ) {

				this.addSlot( 'fragment', new NodeSlot( material.colorNode, 'COLOR', 'vec4' ) );

			} else {

				this.addSlot( 'fragment', new NodeSlot( new MaterialNode( MaterialNode.COLOR ), 'COLOR', 'vec4' ) );

			}

			if ( material.opacityNode && material.opacityNode.isNode ) {

				this.addSlot( 'fragment', new NodeSlot( material.opacityNode, 'OPACITY', 'float' ) );

			} else {

				this.addSlot( 'fragment', new NodeSlot( new MaterialNode( MaterialNode.OPACITY ), 'OPACITY', 'float' ) );

			}

			if ( material.isMeshStandardMaterial ) {

				if ( material.metalnessNode && material.metalnessNode.isNode ) {

					this.addSlot( 'fragment', new NodeSlot( material.metalnessNode, 'METALNESS', 'float' ) );

				} else {

					this.addSlot( 'fragment', new NodeSlot( new MaterialNode( MaterialNode.METALNESS ), 'METALNESS', 'float' ) );

				}

				if ( material.roughnessNode && material.roughnessNode.isNode ) {

					this.addSlot( 'fragment', new NodeSlot( material.roughnessNode, 'ROUGHNESS', 'float' ) );

				} else {

					this.addSlot( 'fragment', new NodeSlot( new MaterialNode( MaterialNode.ROUGHNESS ), 'ROUGHNESS', 'float' ) );

				}

				let normalNode = null;

				if ( material.normalNode && material.normalNode.isNode ) {

					normalNode = material.normalNode;

				} else {

					normalNode = new NormalNode( NormalNode.VIEW );

				}

				this.addSlot( 'fragment', new NodeSlot( new VarNode( normalNode, 'TransformedNormalView', 'vec3' ), 'NORMAL', 'vec3' ) );

			} else if ( material.isMeshPhongMaterial ) {

				if ( material.specularNode && material.specularNode.isNode ) {

					this.addSlot( 'fragment', new NodeSlot( material.specularNode, 'SPECULAR', 'vec3' ) );

				} else {

					this.addSlot( 'fragment', new NodeSlot( new MaterialNode( MaterialNode.SPECULAR ), 'SPECULAR', 'vec3' ) );

				}

				if ( material.shininessNode && material.shininessNode.isNode ) {

					this.addSlot( 'fragment', new NodeSlot( material.shininessNode, 'SHININESS', 'float' ) );

				} else {

					this.addSlot( 'fragment', new NodeSlot( new MaterialNode( MaterialNode.SHININESS ), 'SHININESS', 'float' ) );

				}

			}

			if ( lightNode && lightNode.isNode ) {

				const lightContextNode = new LightContextNode( lightNode );

				this.addSlot( 'fragment', new NodeSlot( lightContextNode, 'LIGHT', 'vec3' ) );

			}

		}

	}

	getTexture( textureProperty, uvSnippet, biasSnippet = null ) {

		if ( biasSnippet !== null ) {

			return `texture( sampler2D( ${textureProperty}, ${textureProperty}_sampler ), ${uvSnippet}, ${biasSnippet} )`;

		} else {

			return `texture( sampler2D( ${textureProperty}, ${textureProperty}_sampler ), ${uvSnippet} )`;

		}

	}

	getPropertyName( node ) {

		if ( node.isNodeUniform === true ) {

			const name = node.name;
			const type = node.type;

			if ( type === 'texture' ) {

				return name;

			} else if ( type === 'buffer' ) {

				return `${name}.value`;

			} else {

				return `nodeUniforms.${name}`;

			}

		}

		return super.getPropertyName( node );

	}

	getBindings() {

		const bindings = this.bindings;

		return [ ...bindings.vertex, ...bindings.fragment ];

	}

	getUniformFromNode( node, shaderStage, type ) {

		const uniformNode = super.getUniformFromNode( node, shaderStage, type );
		const nodeData = this.getDataFromNode( node, shaderStage );

		if ( nodeData.uniformGPU === undefined ) {

			let uniformGPU;

			const bindings = this.bindings[ shaderStage ];

			if ( type === 'texture' ) {

				const sampler = new WebGPUNodeSampler( `${uniformNode.name}_sampler`, uniformNode.node );
				const texture = new WebGPUNodeSampledTexture( uniformNode.name, uniformNode.node );

				// add first textures in sequence and group for last
				const lastBinding = bindings[ bindings.length - 1 ];
				const index = lastBinding && lastBinding.isUniformsGroup ? bindings.length - 1 : bindings.length;

				bindings.splice( index, 0, sampler, texture );

				uniformGPU = [ sampler, texture ];

			} else if ( type === 'buffer' ) {

				const buffer = new WebGPUUniformBuffer( 'NodeBuffer', node.value );

				// add first textures in sequence and group for last
				const lastBinding = bindings[ bindings.length - 1 ];
				const index = lastBinding && lastBinding.isUniformsGroup ? bindings.length - 1 : bindings.length;

				bindings.splice( index, 0, buffer );

				uniformGPU = buffer;

			} else {

				let uniformsGroup = this.uniformsGroup[ shaderStage ];

				if ( uniformsGroup === undefined ) {

					uniformsGroup = new WebGPUNodeUniformsGroup( shaderStage );

					this.uniformsGroup[ shaderStage ] = uniformsGroup;

					bindings.push( uniformsGroup );

				}

				if ( node.isArrayInputNode === true ) {

					uniformGPU = [];

					for ( const inputNode of node.value ) {

						const uniformNodeGPU = this._getNodeUniform( inputNode, type );

						// fit bounds to buffer
						uniformNodeGPU.boundary = getVectorLength( uniformNodeGPU.itemSize );
						uniformNodeGPU.itemSize = getStrideLength( uniformNodeGPU.itemSize );

						uniformsGroup.addUniform( uniformNodeGPU );

						uniformGPU.push( uniformNodeGPU );

					}

				} else {

					uniformGPU = this._getNodeUniform( uniformNode, type );

					uniformsGroup.addUniform( uniformGPU );

				}

			}

			nodeData.uniformGPU = uniformGPU;

			if ( shaderStage === 'vertex' ) {

				this.bindingsOffset[ 'fragment' ] = bindings.length;

			}

		}

		return uniformNode;

	}

	getAttributes( shaderStage ) {

		let snippet = '';

		if ( shaderStage === 'vertex' ) {

			const attributes = this.attributes;

			for ( let index = 0; index < attributes.length; index ++ ) {

				const attribute = attributes[ index ];

				snippet += `layout(location = ${index}) in ${attribute.type} ${attribute.name}; `;

			}

		}

		return snippet;

	}

	getVarys( shaderStage ) {

		let snippet = '';

		const varys = this.varys;

		const ioStage = shaderStage === 'vertex' ? 'out' : 'in';

		for ( let index = 0; index < varys.length; index ++ ) {

			const vary = varys[ index ];

			snippet += `layout(location = ${index}) ${ioStage} ${vary.type} ${vary.name}; `;

		}

		return snippet;

	}

	getUniforms( shaderStage ) {

		const uniforms = this.uniforms[ shaderStage ];

		let snippet = '';
		let groupSnippet = '';

		let index = this.bindingsOffset[ shaderStage ];

		for ( const uniform of uniforms ) {

			if ( uniform.type === 'texture' ) {

				snippet += `layout(set = 0, binding = ${index ++}) uniform sampler ${uniform.name}_sampler; `;
				snippet += `layout(set = 0, binding = ${index ++}) uniform texture2D ${uniform.name}; `;

			} else if ( uniform.type === 'buffer' ) {

				const bufferNode = uniform.node;
				const bufferType = bufferNode.bufferType;
				const bufferCount = bufferNode.bufferCount;

				snippet += `layout(set = 0, binding = ${index ++}) uniform NodeBuffer { uniform ${bufferType}[ ${bufferCount} ] value; } ${uniform.name}; `;

			} else {

				const vectorType = this.getVectorType( uniform.type );

				if ( Array.isArray( uniform.value ) === true ) {

					const length = uniform.value.length;

					groupSnippet += `uniform ${vectorType}[ ${length} ] ${uniform.name}; `;

				} else {

					groupSnippet += `uniform ${vectorType} ${uniform.name}; `;

				}

			}

		}

		if ( groupSnippet ) {

			snippet += `layout(set = 0, binding = ${index ++}) uniform NodeUniforms { ${groupSnippet} } nodeUniforms; `;

		}

		return snippet;

	}

	build() {

		const keywords = this.getContextValue( 'keywords' );

		for ( const shaderStage of [ 'fragment', 'vertex' ] ) {

			this.shaderStage = shaderStage;

			keywords.include( this, this.nativeShader[ shaderStage + 'Shader' ] );

		}

		super.build();

		this.vertexShader = this._composeShaderCode( this.nativeShader.vertexShader, this.vertexShader );
		this.fragmentShader = this._composeShaderCode( this.nativeShader.fragmentShader, this.fragmentShader );

		return this;

	}

	_composeShaderCode( code, snippet ) {

		// use regex maybe for security?
		const versionStrIndex = code.indexOf( '\n' );

		let finalCode = code.substr( 0, versionStrIndex ) + '\n\n';

		finalCode += snippet;

<<<<<<< HEAD
		this.vertexShader = this._composeShaderCode( this.nativeShader.vertexShader, this.vertexShader );
		this.fragmentShader = this._composeShaderCode( this.nativeShader.fragmentShader, this.fragmentShader );
=======
		finalCode += code.substr( versionStrIndex );
>>>>>>> e57b7770785c6d013770687bb3ab187854b32076

		return finalCode;

	}

	_composeShaderCode( code, snippet ) {

		// use regex maybe for security?
		const versionStrIndex = code.indexOf( '\n' );

		let finalCode = code.substr( 0, versionStrIndex ) + '\n\n';

		finalCode += snippet;

		finalCode += code.substr( versionStrIndex );

		return finalCode;

	}

	_getNodeUniform( uniformNode, type ) {

		if ( type === 'float' ) return new FloatNodeUniform( uniformNode );
		if ( type === 'vec2' ) return new Vector2NodeUniform( uniformNode );
		if ( type === 'vec3' ) return new Vector3NodeUniform( uniformNode );
		if ( type === 'vec4' ) return new Vector4NodeUniform( uniformNode );
		if ( type === 'color' ) return new ColorNodeUniform( uniformNode );
		if ( type === 'mat3' ) return new Matrix3NodeUniform( uniformNode );
		if ( type === 'mat4' ) return new Matrix4NodeUniform( uniformNode );

		throw new Error( `Uniform "${type}" not declared.` );

	}

}

export default WebGPUNodeBuilder;<|MERGE_RESOLUTION|>--- conflicted
+++ resolved
@@ -460,26 +460,6 @@
 
 		finalCode += snippet;
 
-<<<<<<< HEAD
-		this.vertexShader = this._composeShaderCode( this.nativeShader.vertexShader, this.vertexShader );
-		this.fragmentShader = this._composeShaderCode( this.nativeShader.fragmentShader, this.fragmentShader );
-=======
-		finalCode += code.substr( versionStrIndex );
->>>>>>> e57b7770785c6d013770687bb3ab187854b32076
-
-		return finalCode;
-
-	}
-
-	_composeShaderCode( code, snippet ) {
-
-		// use regex maybe for security?
-		const versionStrIndex = code.indexOf( '\n' );
-
-		let finalCode = code.substr( 0, versionStrIndex ) + '\n\n';
-
-		finalCode += snippet;
-
 		finalCode += code.substr( versionStrIndex );
 
 		return finalCode;
