/**
 * @author vHawk / https://github.com/vHawk/
 */

import {
	Vector2,
	Vector3,
	DirectionalLight,
	MathUtils,
	ShaderChunk,
	LineBasicMaterial,
	Object3D,
	BufferGeometry,
	BufferAttribute,
	Line,
	Matrix4,
	Box3
} from '../../../build/three.module.js';
import Frustum from './Frustum.js';
import Shader from './Shader.js';

const _cameraToLightMatrix = new Matrix4();
const _lightSpaceFrustum = new Frustum();
const _frustum = new Frustum();
const _center = new Vector3();
<<<<<<< HEAD
const _size = new Vector3();
const _bbox = new Box3();
=======
const _bbox = new FrustumBoundingBox();
const _uniformArray = [];
const _logArray = [];
>>>>>>> a8787afe

export default class CSM {

	constructor( data ) {

		data = data || {};

		this.camera = data.camera;
		this.parent = data.parent;
		this.cascades = data.cascades || 3;
		this.maxFar = data.maxFar || 100000;
		this.mode = data.mode || 'practical';
		this.shadowMapSize = data.shadowMapSize || 2048;
		this.shadowBias = data.shadowBias || 0.000001;
		this.lightDirection = data.lightDirection || new Vector3( 1, - 1, 1 ).normalize();
		this.lightIntensity = data.lightIntensity || 1;
		this.lightNear = data.lightNear || 1;
		this.lightFar = data.lightFar || 2000;
		this.lightMargin = data.lightMargin || 200;
		this.customSplitsCallback = data.customSplitsCallback;
		this.mainFrustum = new Frustum();
		this.frustums = [];
		this.breaks = [];

		this.lights = [];
		this.materials = [];
		this.createLights();

		this.getBreaks();
		this.initCascades();

		this.injectInclude();

	}

	createLights() {

		for ( let i = 0; i < this.cascades; i ++ ) {

			const light = new DirectionalLight( 0xffffff, this.lightIntensity );
			light.castShadow = true;
			light.shadow.mapSize.width = this.shadowMapSize;
			light.shadow.mapSize.height = this.shadowMapSize;

			light.shadow.camera.near = this.lightNear;
			light.shadow.camera.far = this.lightFar;
			light.shadow.bias = this.shadowBias;

			this.parent.add( light );
			this.parent.add( light.target );
			this.lights.push( light );

		}

	}

	initCascades() {

		const camera = this.camera;
		camera.updateProjectionMatrix();
		this.mainFrustum.setFromProjectionMatrix( camera.projectionMatrix, this.maxFar );
		this.mainFrustum.split( this.breaks, this.frustums );

	}

	getBreaks() {

		const camera = this.camera;
		const far = Math.min(camera.far, this.maxFar);
		this.breaks.length = 0;

		switch ( this.mode ) {

			case 'uniform':
				uniformSplit( this.cascades, camera.near, far, this.breaks );
				break;
			case 'logarithmic':
				logarithmicSplit( this.cascades, camera.near, far, this.breaks );
				break;
			case 'practical':
				practicalSplit( this.cascades, camera.near, far, 0.5, this.breaks );
				break;
			case 'custom':
				if ( this.customSplitsCallback === undefined ) console.error( 'CSM: Custom split scheme callback not defined.' );
				this.customSplitsCallback( this.cascades, camera.near, far, this.breaks );
				break;

		}

		function uniformSplit( amount, near, far, target ) {

			for ( let i = 1; i < amount; i ++ ) {

				target.push( ( near + ( far - near ) * i / amount ) / far );

			}

			target.push( 1 );

		}

		function logarithmicSplit( amount, near, far, target ) {

			for ( let i = 1; i < amount; i ++ ) {

				target.push( ( near * ( far / near ) ** ( i / amount ) ) / far );

			}

			target.push( 1 );

		}

		function practicalSplit( amount, near, far, lambda, target ) {

			_uniformArray.length = 0;
			_logArray.length = 0;
			const log = logarithmicSplit( amount, near, far, _logArray );
			const uni = uniformSplit( amount, near, far, _uniformArray );

			for ( let i = 1; i < amount; i ++ ) {

				target.push( MathUtils.lerp( _uniformArray[ i - 1 ], _logArray[ i - 1 ], lambda ) );

			}

			target.push( 1 );

		}

	}

	update( cameraMatrix ) {

		for ( let i = 0; i < this.frustums.length; i ++ ) {

			const light = this.lights[ i ];
			light.shadow.camera.updateMatrixWorld( true );
			_cameraToLightMatrix.multiplyMatrices( light.shadow.camera.matrixWorldInverse, cameraMatrix );
			this.frustums[ i ].toSpace( _cameraToLightMatrix, _lightSpaceFrustum );

			_bbox.makeEmpty();
			for ( let j = 0; j < 4; j ++ ) {

				_bbox.expandByPoint( _lightSpaceFrustum.vertices.near[ j ] );
				_bbox.expandByPoint( _lightSpaceFrustum.vertices.far[ j ] );

			}

			_bbox.getSize( _size );
			_bbox.getCenter( _center );
			_center.z = _bbox.max.z + this.lightMargin;

			_center.applyMatrix4( light.shadow.camera.matrixWorld );

			const squaredBBWidth = Math.max( _size.x, _size.y );
			light.shadow.camera.left = - squaredBBWidth / 2;
			light.shadow.camera.right = squaredBBWidth / 2;
			light.shadow.camera.top = squaredBBWidth / 2;
			light.shadow.camera.bottom = - squaredBBWidth / 2;

			light.position.copy( _center );
			light.target.position.copy( _center );

			light.target.position.x += this.lightDirection.x;
			light.target.position.y += this.lightDirection.y;
			light.target.position.z += this.lightDirection.z;

			light.shadow.camera.updateProjectionMatrix();
			light.shadow.camera.updateMatrixWorld();

		}

	}

	injectInclude() {

		ShaderChunk.lights_fragment_begin = Shader.lights_fragment_begin;
		ShaderChunk.lights_pars_begin = Shader.lights_pars_begin;

	}

	setupMaterial( material ) {

		material.defines = material.defines || {};
		material.defines.USE_CSM = 1;
		material.defines.CSM_CASCADES = this.cascades;

		const breaksVec2 = [];
		this.getExtendedBreaks( breaksVec2 );

		const self = this;
		const far = Math.min(this.camera.far, this.maxFar);

		material.onBeforeCompile = function ( shader ) {

			shader.uniforms.CSM_cascades = { value: breaksVec2 };
			shader.uniforms.cameraNear = { value: self.camera.near };
			shader.uniforms.shadowFar = { value: far };

			self.materials.push( shader );

		};

	}

	updateUniforms() {

		const far = Math.min(this.camera.far, this.maxFar);

		for ( let i = 0; i < this.materials.length; i ++ ) {

			const uniforms = this.materials[ i ].uniforms;
			this.getExtendedBreaks( uniforms.CSM_cascades.value );
			uniforms.cameraNear.value = this.camera.near;
			uniforms.shadowFar.value = far;

		}

	}

	getExtendedBreaks( target ) {

		while ( target.length < this.breaks.length ) {

			target.push( new Vector2() );

		}
		target.length = this.breaks.length;

		for ( let i = 0; i < this.cascades; i ++ ) {

			let amount = this.breaks[ i ];
			let prev = this.breaks[ i - 1 ] || 0;
			target[ i ].x = prev;
			target[ i ].y = amount;

		}

	}

	updateFrustums() {

		this.getBreaks();
		this.initCascades();
		this.updateUniforms();

	}

	helper( cameraMatrix ) {

		let geometry, vertices;
		const material = new LineBasicMaterial( { color: 0xffffff } );
		const object = new Object3D();

		for ( let i = 0; i < this.frustums.length; i ++ ) {

			this.frustums[ i ].toSpace( cameraMatrix, _frustum );

			geometry = new BufferGeometry();
			vertices = [];


			for ( let i = 0; i < 5; i ++ ) {

				const point = _frustum.vertices.near[ i === 4 ? 0 : i ];
				vertices.push( point.x, point.y, point.z );

			}

			geometry.setAttribute( 'position', new BufferAttribute( new Float32Array( vertices ), 3 ) );

			object.add( new Line( geometry, material ) );

			geometry = new BufferGeometry();
			vertices = [];

			for ( let i = 0; i < 5; i ++ ) {

				const point = _frustum.vertices.far[ i === 4 ? 0 : i ];
				vertices.push( point.x, point.y, point.z );

			}

			geometry.setAttribute( 'position', new BufferAttribute( new Float32Array( vertices ), 3 ) );

			object.add( new Line( geometry, material ) );

			for ( let i = 0; i < 4; i ++ ) {

				geometry = new BufferGeometry();
				vertices = [];

				const near = _frustum.vertices.near[ i ];
				const far = _frustum.vertices.far[ i ];

				vertices.push( near.x, near.y, near.z );
				vertices.push( far.x, far.y, far.z );

				geometry.setAttribute( 'position', new BufferAttribute( new Float32Array( vertices ), 3 ) );

				object.add( new Line( geometry, material ) );

			}

		}

		return object;

	}

	remove() {

		for ( let i = 0; i < this.lights.length; i ++ ) {

			this.parent.remove( this.lights[ i ] );

		}

	}

}<|MERGE_RESOLUTION|>--- conflicted
+++ resolved
@@ -23,14 +23,10 @@
 const _lightSpaceFrustum = new Frustum();
 const _frustum = new Frustum();
 const _center = new Vector3();
-<<<<<<< HEAD
 const _size = new Vector3();
 const _bbox = new Box3();
-=======
-const _bbox = new FrustumBoundingBox();
 const _uniformArray = [];
 const _logArray = [];
->>>>>>> a8787afe
 
 export default class CSM {
 
