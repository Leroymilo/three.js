--- conflicted
+++ resolved
@@ -373,16 +373,14 @@
 
 			Vector3.getColumnFromMatrix() has been renamed to [page:Vector3.setFromMatrixColumn]().<br /><br />
 
-<<<<<<< HEAD
-			Vector3.applyProjection() has been removed. Use [page:Vector3.applyMatrix4]() instead.
-=======
+			Vector3.applyProjection() has been removed. Use [page:Vector3.applyMatrix4]() instead.<br /><br />
+
 			Vector3.fromAttribute() has been renamed to [page:Vector3.fromBufferAttribute]().
 		</div>
 
 		<h3>[page:Vector4]</h3>
 		<div>
 			Vector4.fromAttribute() has been renamed to [page:Vector4.fromBufferAttribute]().
->>>>>>> 42128239
 		</div>
 
 		<h3>[page:Vertex]</h3>
